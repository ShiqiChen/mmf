# Copyright (c) Facebook, Inc. and its affiliates.
import gc
import unittest

import tests.test_utils as test_utils
import torch
from mmf.common.sample import SampleList
<<<<<<< HEAD
from mmf.models.uniter import UniterImageEmbeddings, UniterModelBase
from mmf.utils.build import build_model
from mmf.utils.configuration import Configuration
from mmf.utils.env import setup_imports, teardown_imports
=======
from mmf.models.uniter import (
    UniterForClassification,
    UniterForPretraining,
    UniterImageEmbeddings,
    UniterModelBase,
)
>>>>>>> dcf766cf
from mmf.utils.general import get_current_device
from omegaconf import OmegaConf


class TestUniterImageEmbeddings(unittest.TestCase):
    def test_forward_has_correct_output_dim(self):
        bs = 32
        num_feat = 100
        config = OmegaConf.create({"img_dim": 1024, "hidden_size": 256, "pos_dim": 7})
        embedding = UniterImageEmbeddings(config)
        img_feat = torch.rand((bs, num_feat, config["img_dim"]))
        img_pos_feat = torch.rand((bs, num_feat, config["pos_dim"]))
        type_embeddings = torch.ones((bs, num_feat, 1), dtype=torch.long)

        output = embedding(img_feat, img_pos_feat, type_embeddings, img_masks=None)
        self.assertEquals(list(output.shape), [32, 100, 256])


class TestUniterModelBase(unittest.TestCase):
    def tearDown(self):
        del self.model
        gc.collect()

    def test_pretrained_model(self):
        img_dim = 1024
        config = OmegaConf.create({"image_embeddings": {"img_dim": img_dim}})
        self.model = UniterModelBase(config)

        self.model.eval()
        self.model = self.model.to(get_current_device())

        bs = 8
        num_feats = 100
        max_sentence_len = 25
        pos_dim = 7
        input_ids = torch.ones((bs, max_sentence_len), dtype=torch.long)
        img_feat = torch.rand((bs, num_feats, img_dim))
        img_pos_feat = torch.rand((bs, num_feats, pos_dim))
        position_ids = torch.arange(
            0, input_ids.size(1), dtype=torch.long, device=img_feat.device
        ).unsqueeze(0)
        attention_mask = torch.ones((bs, max_sentence_len + num_feats))

        with torch.no_grad():
            model_output = self.model(
                input_ids, position_ids, img_feat, img_pos_feat, attention_mask
            )

        self.assertEqual(model_output.shape, torch.Size([8, 125, 768]))


<<<<<<< HEAD
class TestUniterModel(unittest.TestCase):
    def setUp(self):
        test_utils.setup_proxy()
        setup_imports()
        model_name = "uniter"
        args = test_utils.dummy_args(model=model_name, dataset="vqa2")
        configuration = Configuration(args)
        config = configuration.get_config()
        model_config = config.model_config[model_name]
        model_config.model = model_name
        model_config.losses = {"vqa2": "logit_bce"}
        self.pretrain_model = build_model(model_config)

    def tearDown(self):
        teardown_imports()
        del self.pretrain_model
        gc.collect()

    def test_pretrained_model(self):
=======
class TestUniterWithHeads(unittest.TestCase):
    def tearDown(self):
        del self.model
        gc.collect()

    def _get_sample_list(self):
>>>>>>> dcf766cf
        bs = 8
        num_feats = 100
        max_sentence_len = 25
        img_dim = 2048
<<<<<<< HEAD
        vqa_cls_dim = 3129
        input_ids = torch.ones((bs, max_sentence_len), dtype=torch.long)
        input_mask = torch.ones((bs, max_sentence_len), dtype=torch.long)
        img_feat = torch.rand((bs, num_feats, img_dim))

        max_features = torch.ones((bs, num_feats)) * num_feats
        bbox = torch.randint(50, 200, (bs, num_feats, 4)).float()
        image_height = torch.randint(100, 300, (bs,))
        image_width = torch.randint(100, 300, (bs,))
        image_info = {
            "max_features": max_features,
            "bbox": bbox,
            "image_height": image_height,
            "image_width": image_width,
        }
        targets = torch.rand((bs, vqa_cls_dim))

        sample_list = SampleList()
        sample_list.add_field("input_ids", input_ids)
        sample_list.add_field("image_feature_0", img_feat)
        sample_list.add_field("input_mask", input_mask)
        sample_list.add_field("image_info_0", image_info)
        sample_list.add_field("targets", targets)

        self.pretrain_model.eval()
        self.pretrain_model = self.pretrain_model.to(get_current_device())
        sample_list = sample_list.to(get_current_device())

        sample_list.dataset_name = "vqa2"
        sample_list.dataset_type = "test"
        with torch.no_grad():
            model_output = self.pretrain_model(sample_list)

        self.assertTrue("losses" in model_output)
        self.assertTrue("test/vqa2/logit_bce" in model_output["losses"])
=======
        cls_dim = 3129
        input_ids = torch.ones((bs, max_sentence_len), dtype=torch.long)
        input_mask = torch.ones((bs, max_sentence_len), dtype=torch.long)
        image_feat = torch.rand((bs, num_feats, img_dim))
        position_ids = torch.arange(
            0, max_sentence_len, dtype=torch.long, device=image_feat.device
        ).unsqueeze(0)
        img_pos_feat = torch.rand((bs, num_feats, 7))
        attention_mask = torch.zeros(
            (bs, max_sentence_len + num_feats), dtype=torch.long
        )
        image_mask = torch.zeros((bs, num_feats), dtype=torch.long)
        targets = torch.rand((bs, cls_dim))

        sample_list = SampleList()
        sample_list.add_field("input_ids", input_ids)
        sample_list.add_field("input_mask", input_mask)
        sample_list.add_field("image_feat", image_feat)
        sample_list.add_field("img_pos_feat", img_pos_feat)
        sample_list.add_field("attention_mask", attention_mask)
        sample_list.add_field("image_mask", image_mask)
        sample_list.add_field("targets", targets)
        sample_list.add_field("dataset_name", "test")
        sample_list.add_field("dataset_type", "test")
        sample_list["position_ids"] = position_ids

        return sample_list

    def test_uniter_for_classification(self):
        config = OmegaConf.create(
            {
                "heads": {"test": {"type": "mlp", "num_labels": 3129}},
                "tasks": "test",
                "losses": {"test": "logit_bce"},
            }
        )
        self.model = UniterForClassification(config)

        self.model.eval()
        self.model = self.model.to(get_current_device())
        sample_list = self._get_sample_list()

        with torch.no_grad():
            model_output = self.model(sample_list)

        self.assertTrue("losses" in model_output)
        self.assertTrue("test/test/logit_bce" in model_output["losses"])

    def _enhance_sample_list_for_pretraining(self, sample_list):
        bs = sample_list["input_ids"].size(0)
        sentence_len = sample_list["input_ids"].size(1)

        is_correct = torch.ones((bs,), dtype=torch.long)
        lm_label_ids = torch.zeros((bs, sentence_len), dtype=torch.long)
        input_ids_masked = sample_list["input_ids"]
        num_feat = sample_list["image_feat"].size(1)
        cls_dim = 1601
        image_info = {"cls_prob": torch.rand((bs, num_feat, cls_dim))}
        sample_list.add_field("is_correct", is_correct)
        sample_list.add_field("task", "mlm")
        sample_list.add_field("lm_label_ids", lm_label_ids)
        sample_list.add_field("input_ids_masked", input_ids_masked)
        sample_list.add_field("image_info_0", image_info)

    def test_uniter_for_pretraining(self):
        # UNITER pretraining has 5 pretraining tasks,
        # we have one unique head for each, and in each
        # forward pass we train on a different task.
        # In this test we try running a forward pass
        # through each head.
        config = OmegaConf.create(
            {
                "heads": {
                    "mlm": {"type": "mlm"},
                    "itm": {"type": "itm"},
                    "mrc": {"type": "mrc"},
                    "mrfr": {"type": "mrfr"},
                    "wra": {"type": "wra"},
                },
                "tasks": "mlm,itm,mrc,mrfr,wra",
                "mask_probability": 0.15,
            }
        )

        self.model = UniterForPretraining(config)
        self.model.eval()
        self.model = self.model.to(get_current_device())
        sample_list = self._get_sample_list()
        self._enhance_sample_list_for_pretraining(sample_list)

        expected_loss_names = {
            "mlm": "masked_lm_loss",
            "itm": "itm_loss",
            "mrc": "mrc_loss",
            "mrfr": "mrfr_loss",
            "wra": "wra_loss",
        }

        for task_name, loss_name in expected_loss_names.items():
            sample_list["task"] = task_name
            with torch.no_grad():
                model_output = self.model(sample_list)

            print(task_name)
            print(model_output["losses"].keys())
            self.assertTrue("losses" in model_output)
            self.assertTrue(loss_name in model_output["losses"])
>>>>>>> dcf766cf
<|MERGE_RESOLUTION|>--- conflicted
+++ resolved
@@ -5,19 +5,15 @@
 import tests.test_utils as test_utils
 import torch
 from mmf.common.sample import SampleList
-<<<<<<< HEAD
-from mmf.models.uniter import UniterImageEmbeddings, UniterModelBase
-from mmf.utils.build import build_model
-from mmf.utils.configuration import Configuration
-from mmf.utils.env import setup_imports, teardown_imports
-=======
 from mmf.models.uniter import (
     UniterForClassification,
     UniterForPretraining,
     UniterImageEmbeddings,
     UniterModelBase,
 )
->>>>>>> dcf766cf
+from mmf.utils.build import build_model
+from mmf.utils.configuration import Configuration
+from mmf.utils.env import setup_imports, teardown_imports
 from mmf.utils.general import get_current_device
 from omegaconf import OmegaConf
 
@@ -69,75 +65,16 @@
         self.assertEqual(model_output.shape, torch.Size([8, 125, 768]))
 
 
-<<<<<<< HEAD
-class TestUniterModel(unittest.TestCase):
-    def setUp(self):
-        test_utils.setup_proxy()
-        setup_imports()
-        model_name = "uniter"
-        args = test_utils.dummy_args(model=model_name, dataset="vqa2")
-        configuration = Configuration(args)
-        config = configuration.get_config()
-        model_config = config.model_config[model_name]
-        model_config.model = model_name
-        model_config.losses = {"vqa2": "logit_bce"}
-        self.pretrain_model = build_model(model_config)
-
-    def tearDown(self):
-        teardown_imports()
-        del self.pretrain_model
-        gc.collect()
-
-    def test_pretrained_model(self):
-=======
 class TestUniterWithHeads(unittest.TestCase):
     def tearDown(self):
         del self.model
         gc.collect()
 
     def _get_sample_list(self):
->>>>>>> dcf766cf
         bs = 8
         num_feats = 100
         max_sentence_len = 25
         img_dim = 2048
-<<<<<<< HEAD
-        vqa_cls_dim = 3129
-        input_ids = torch.ones((bs, max_sentence_len), dtype=torch.long)
-        input_mask = torch.ones((bs, max_sentence_len), dtype=torch.long)
-        img_feat = torch.rand((bs, num_feats, img_dim))
-
-        max_features = torch.ones((bs, num_feats)) * num_feats
-        bbox = torch.randint(50, 200, (bs, num_feats, 4)).float()
-        image_height = torch.randint(100, 300, (bs,))
-        image_width = torch.randint(100, 300, (bs,))
-        image_info = {
-            "max_features": max_features,
-            "bbox": bbox,
-            "image_height": image_height,
-            "image_width": image_width,
-        }
-        targets = torch.rand((bs, vqa_cls_dim))
-
-        sample_list = SampleList()
-        sample_list.add_field("input_ids", input_ids)
-        sample_list.add_field("image_feature_0", img_feat)
-        sample_list.add_field("input_mask", input_mask)
-        sample_list.add_field("image_info_0", image_info)
-        sample_list.add_field("targets", targets)
-
-        self.pretrain_model.eval()
-        self.pretrain_model = self.pretrain_model.to(get_current_device())
-        sample_list = sample_list.to(get_current_device())
-
-        sample_list.dataset_name = "vqa2"
-        sample_list.dataset_type = "test"
-        with torch.no_grad():
-            model_output = self.pretrain_model(sample_list)
-
-        self.assertTrue("losses" in model_output)
-        self.assertTrue("test/vqa2/logit_bce" in model_output["losses"])
-=======
         cls_dim = 3129
         input_ids = torch.ones((bs, max_sentence_len), dtype=torch.long)
         input_mask = torch.ones((bs, max_sentence_len), dtype=torch.long)
@@ -245,4 +182,95 @@
             print(model_output["losses"].keys())
             self.assertTrue("losses" in model_output)
             self.assertTrue(loss_name in model_output["losses"])
->>>>>>> dcf766cf
+
+
+class TestUniterModel(unittest.TestCase):
+    def setUp(self):
+        test_utils.setup_proxy()
+        setup_imports()
+        model_name = "uniter"
+        args = test_utils.dummy_args(model=model_name, dataset="vqa2")
+        configuration = Configuration(args)
+        config = configuration.get_config()
+        model_config = config.model_config[model_name]
+        model_config.model = model_name
+        model_config.losses = {"vqa2": "logit_bce"}
+        model_config.do_pretraining = False
+        model_config.tasks = "vqa2"
+        config_dict = {
+            "do_pretraining": True,
+            "tasks": "wra",
+            "heads": {"wra": {"type": "wra"}},
+        }
+        pretraining_config = OmegaConf.create({**model_config, **config_dict})
+
+        self.model_for_classification = build_model(model_config)
+        self.model_for_pretraining = build_model(pretraining_config)
+
+    def tearDown(self):
+        teardown_imports()
+        del self.model_for_classification
+        del self.model_for_pretraining
+        gc.collect()
+
+    def _get_sample_list(self):
+        bs = 8
+        num_feats = 100
+        max_sentence_len = 25
+        img_dim = 2048
+        vqa_cls_dim = 3129
+        input_ids = torch.ones((bs, max_sentence_len), dtype=torch.long)
+        input_mask = torch.ones((bs, max_sentence_len), dtype=torch.long)
+        img_feat = torch.rand((bs, num_feats, img_dim))
+
+        max_features = torch.ones((bs, num_feats)) * num_feats
+        bbox = torch.randint(50, 200, (bs, num_feats, 4)).float()
+        image_height = torch.randint(100, 300, (bs,))
+        image_width = torch.randint(100, 300, (bs,))
+        image_info = {
+            "max_features": max_features,
+            "bbox": bbox,
+            "image_height": image_height,
+            "image_width": image_width,
+        }
+        targets = torch.rand((bs, vqa_cls_dim))
+        is_correct = torch.ones((bs,), dtype=torch.long)
+
+        sample_list = SampleList()
+        sample_list.add_field("input_ids", input_ids)
+        sample_list.add_field("image_feature_0", img_feat)
+        sample_list.add_field("input_mask", input_mask)
+        sample_list.add_field("image_info_0", image_info)
+        sample_list.add_field("targets", targets)
+        sample_list.add_field("is_correct", is_correct)
+        sample_list = sample_list.to(get_current_device())
+        return sample_list
+
+    def test_uniter_for_classification(self):
+        self.model_for_classification.eval()
+        self.model_for_classification = self.model_for_classification.to(
+            get_current_device()
+        )
+        sample_list = self._get_sample_list()
+
+        sample_list.dataset_name = "vqa2"
+        sample_list.dataset_type = "test"
+        with torch.no_grad():
+            model_output = self.model_for_classification(sample_list)
+
+        self.assertTrue("losses" in model_output)
+        self.assertTrue("test/vqa2/logit_bce" in model_output["losses"])
+
+    def test_uniter_for_pretraining(self):
+        self.model_for_pretraining.eval()
+        self.model_for_pretraining = self.model_for_pretraining.to(get_current_device())
+        sample_list = self._get_sample_list()
+        sample_list["tasks"] = "wra"
+
+        sample_list.dataset_name = "vqa2"
+        sample_list.dataset_type = "test"
+        with torch.no_grad():
+            model_output = self.model_for_pretraining(sample_list)
+
+        self.assertTrue("losses" in model_output)
+        self.assertTrue("wra_loss" in model_output["losses"])