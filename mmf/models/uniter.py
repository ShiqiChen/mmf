# Copyright (c) Facebook, Inc. and its affiliates.

# Initial version was taken from https://github.com/ChenRocks/UNITER/
# and adapted for MMF.

import collections
import logging
<<<<<<< HEAD
=======
import random
>>>>>>> dcf766cf
from dataclasses import asdict, dataclass, field
from typing import Any

import torch
from mmf.common.registry import registry
<<<<<<< HEAD
from mmf.models import BaseModel
=======
>>>>>>> dcf766cf
from mmf.modules.losses import MMFLoss
from mmf.utils.general import retry_n
from omegaconf import MISSING, OmegaConf
from torch import nn
from transformers.modeling_bert import BertConfig, BertEmbeddings, BertModel, BertPooler


logger = logging.getLogger()


class UniterImageEmbeddings(nn.Module):
    """
    Image Embeddings used by UNITER.
    Code modified from https://github.com/ChenRocks/UNITER/blob/master/model/model.py
    Performs a linear projection then normalization over image and position features.
    """

    @dataclass
    class Config:
        img_dim: int = 2048
        hidden_size: int = 768
        eps: float = 1e-12
        hidden_dropout_prob: float = 0
        pos_dim: int = 7

    def __init__(self, config: Config, *args, **kwargs):
        super().__init__()
        config = OmegaConf.create({**asdict(self.Config()), **config})

        self.img_linear = nn.Linear(config.img_dim, config.hidden_size)
        self.img_layer_norm = nn.LayerNorm(config.hidden_size, eps=config.eps)
        self.pos_layer_norm = nn.LayerNorm(config.hidden_size, eps=config.eps)
        self.pos_linear = nn.Linear(config.pos_dim, config.hidden_size)
        self.mask_embedding = nn.Embedding(2, config.img_dim, padding_idx=0)

        self.final_layer_norm = nn.LayerNorm(config.hidden_size, eps=config.eps)
        self.dropout = nn.Dropout(config.hidden_dropout_prob)

    def forward(self, img_feat, img_pos_feat, type_embeddings, img_masks=None):
        if img_masks is not None:
            self.mask_embedding.weight.data[0, :].fill_(0)
            mask = self.mask_embedding(img_masks.long())
            img_feat = img_feat + mask

        transformed_im = self.img_layer_norm(self.img_linear(img_feat))
        transformed_pos = self.pos_layer_norm(self.pos_linear(img_pos_feat))
        embeddings = transformed_im + transformed_pos + type_embeddings
        embeddings = self.final_layer_norm(embeddings)
        embeddings = self.dropout(embeddings)
        return embeddings


class UniterModelBase(nn.Module):
    """ Modification for Joint Vision-Language Encoding
    """

    @dataclass
    class TextEmbeddingConfig:
        vocab_size: int = 30522
        hidden_size: int = 768
        max_position_embeddings: int = 512
        eps: float = 1e-12
        hidden_dropout_prob: float = 0
        pad_token_id: int = 0
        type_vocab_size: int = 2

    @dataclass
    class Config:
        hidden_size: int = 768
        eps: float = 1e-12
        hidden_dropout_prob: float = 0
        random_init: bool = False
        bert_model_name: str = "bert-base-uncased"
        text_embeddings: Any = field(default_factory=lambda: {})
        image_embeddings: UniterImageEmbeddings.Config = UniterImageEmbeddings.Config()
        encoder: Any = field(default_factory=lambda: {})

    def __init__(self, config):
        super().__init__()
        self.config = config = OmegaConf.create({**asdict(self.Config()), **config})

        text_embedding_config = OmegaConf.create(
            {**asdict(self.TextEmbeddingConfig()), **config.text_embeddings}
        )
        bert_config = BertConfig.from_pretrained(config.bert_model_name)
        bert_config.update(text_embedding_config)
        self.embeddings = BertEmbeddings(bert_config)

        self.img_embeddings = UniterImageEmbeddings(config.image_embeddings)

        bert_model_name = config["bert_model_name"]
        hf_config = retry_n(
            6,
            BertConfig.from_pretrained,
            bert_model_name,
            **OmegaConf.to_container(config.encoder),
        )
        hf_config.update(config.encoder)
        if config["random_init"]:
            self.encoder = BertModel(hf_config).encoder
        else:
            self.encoder = retry_n(
                6, BertModel.from_pretrained, bert_model_name, config=hf_config
            ).encoder

        self.pooler = BertPooler(config)

    def _compute_txt_embeddings(self, input_ids, position_ids, token_type_ids=None):
        output = self.embeddings(
            input_ids=input_ids,
            position_ids=position_ids,
            token_type_ids=token_type_ids,
        )
        return output

    def _compute_img_embeddings(
        self, img_feat, img_pos_feat, img_masks=None, img_type_ids=None
    ):
        if img_type_ids is None:
            img_type_ids = torch.ones_like(img_feat[:, :, 0].long())
        img_type_embeddings = self.embeddings.token_type_embeddings(img_type_ids)
        output = self.img_embeddings(
            img_feat, img_pos_feat, img_type_embeddings, img_masks
        )
        return output

    def _compute_img_txt_embeddings(
        self,
        input_ids,
        position_ids,
        img_feat,
        img_pos_feat,
        gather_index,
        img_masks=None,
        txt_type_ids=None,
        img_type_ids=None,
    ):
        txt_emb = self._compute_txt_embeddings(input_ids, position_ids, txt_type_ids)
        img_emb = self._compute_img_embeddings(
            img_feat, img_pos_feat, img_masks, img_type_ids
        )
        # be ok with embeddings with padding
        # TODO: add gather_index and require less work
        # # align back to most compact input
        # gather_index = gather_index.unsqueeze(-1).expand(
        #     -1, -1, self.config.hidden_size
        # )
        # embedding_output = torch.gather(
        #     torch.cat([txt_emb, img_emb], dim=1), dim=1, index=gather_index
        # )
        embedding_output = torch.cat([txt_emb, img_emb], dim=1)
        return embedding_output

    def forward(
        self,
        input_ids,
        position_ids,
        img_feat,
        img_pos_feat,
        attention_mask,
        gather_index=None,
        img_masks=None,
        output_hidden_states=False,
        txt_type_ids=None,
        img_type_ids=None,
    ):
        # compute self-attention mask
        extended_attention_mask = attention_mask.unsqueeze(1).unsqueeze(2)
        extended_attention_mask = extended_attention_mask.to(
            dtype=next(self.parameters()).dtype
        )  # fp16 compatibility
        extended_attention_mask = (1.0 - extended_attention_mask) * -10000.0

        # embedding layer
        if input_ids is None:
            # image only
            embedding_output = self._compute_img_embeddings(
                img_feat, img_pos_feat, img_masks, img_type_ids
            )
        elif img_feat is None:
            # text only
            embedding_output = self._compute_txt_embeddings(
                input_ids, position_ids, txt_type_ids
            )
        else:
            embedding_output = self._compute_img_txt_embeddings(
                input_ids,
                position_ids,
                img_feat,
                img_pos_feat,
                gather_index,
                img_masks,
                txt_type_ids,
                img_type_ids,
            )

        encoded_layers = self.encoder(
            embedding_output,
            attention_mask=extended_attention_mask,
            output_hidden_states=output_hidden_states,
        )
        if not output_hidden_states:
            encoded_layers = encoded_layers[-1]
        return encoded_layers


<<<<<<< HEAD
@registry.register_model("uniter")
class Uniter(BaseModel):
    """ Modification for Joint Vision-Language Encoding
=======
def _process_head_outputs(dataset_name, losses, sample_list, outputs):
    if isinstance(outputs, collections.MutableMapping) and "losses" in outputs:
        return outputs

    logits = outputs
    if isinstance(outputs, collections.MutableMapping) and "scores" in outputs:
        logits = outputs["scores"]
    logits = logits.contiguous().view(-1, logits.size(-1))
    output = losses[dataset_name](sample_list, {"scores": logits})
    return {"losses": output, "scores": logits}


class UniterForClassification(nn.Module):
    """ UNITER wrapper for classification
>>>>>>> dcf766cf
    """

    @dataclass
    class Config(UniterModelBase.Config):
        heads: Any = MISSING
        tasks: Any = MISSING

    def __init__(self, config):
<<<<<<< HEAD
        super().__init__(config)

    @classmethod
    def config_path(cls):
        return "configs/models/uniter/defaults.yaml"

    def build(self):
=======
        super().__init__()
        self.config = config
        self.uniter = UniterModelBase(self.config)

        self.heads = nn.ModuleDict()
        head_configs = self.config.get("heads", {})

        self.tasks = self.config.tasks
        if isinstance(self.tasks, str):
            self.tasks = self.tasks.split(",")

        for task in self.tasks:
            head_config = head_configs[task]
            head_type = head_config.get("type", "mlp")
            head_class = registry.get_transformer_head_class(head_type)
            self.heads[task] = head_class(head_config)

        self.init_losses()

    def init_losses(self):
        self.losses = nn.ModuleDict()
        loss_configs = self.config.get("losses", {})
        for task in self.tasks:
            if task not in loss_configs:
                logger.warning(
                    f"No loss defined for {task}. Head is expected "
                    + "to return dict with 'losses'"
                )
                continue
            loss_config = loss_configs[task]
            self.losses[task] = MMFLoss(loss_config)

    def forward(self, processed_sample_list):
        sequence_output = self.uniter(
            processed_sample_list["input_ids"],
            processed_sample_list["position_ids"],
            processed_sample_list["image_feat"],
            processed_sample_list["img_pos_feat"],
            processed_sample_list["attention_mask"],
            None,
            img_masks=processed_sample_list["image_mask"],
            output_hidden_states=False,
        )
        dataset_name = processed_sample_list["dataset_name"]
        outputs = self.heads[dataset_name](
            sequence_output, processed_sample_list=processed_sample_list
        )

        return _process_head_outputs(
            dataset_name, self.losses, processed_sample_list, outputs
        )


class UniterForPretraining(nn.Module):
    """ UNITER wrapper for pretraining
    """

    @dataclass
    class Config(UniterModelBase.Config):
        heads: Any = MISSING
        tasks: Any = MISSING
        mask_probability: float = 0

    def __init__(self, config):
        super().__init__()
        self.config = config
>>>>>>> dcf766cf
        self.uniter = UniterModelBase(self.config)

        self.heads = nn.ModuleDict()
        head_configs = self.config.get("heads", {})

        self.tasks = self.config.tasks
        if isinstance(self.tasks, str):
            self.tasks = self.tasks.split(",")

        for task in self.tasks:
            head_config = head_configs[task]
            head_type = head_config.get("type", "mlp")
            head_class = registry.get_transformer_head_class(head_type)
<<<<<<< HEAD
            if head_type == "wra":
                self.heads[task] = head_class(
                    head_config, self.uniter.img_embeddings.weight
=======
            if head_type == "mrfr":
                self.heads[task] = head_class(
                    head_config, self.uniter.img_embeddings.img_linear.weight.T
>>>>>>> dcf766cf
                )
            else:
                self.heads[task] = head_class(head_config)

<<<<<<< HEAD
=======
        self.init_losses()

>>>>>>> dcf766cf
    def init_losses(self):
        self.losses = nn.ModuleDict()
        loss_configs = self.config.get("losses", {})
        for task in self.tasks:
            if task not in loss_configs:
                logger.warning(
                    f"No loss defined for {task}. Head is expected "
                    + "to return dict with 'losses'"
                )
                continue
            loss_config = loss_configs[task]
            self.losses[task] = MMFLoss(loss_config)

<<<<<<< HEAD
    def add_pos_feat(self, sample_list):
        assert "image_info_0" in sample_list
        assert "bbox" in sample_list["image_info_0"]

        bboxs = torch.tensor(sample_list["image_info_0"]["bbox"])  # (bs, num_feats, 4)
        img_h = (
            torch.tensor(sample_list["image_info_0"]["image_height"])
            .unsqueeze(1)
            .unsqueeze(1)
        )  # (bs,)
        img_w = (
            torch.tensor(sample_list["image_info_0"]["image_width"])
            .unsqueeze(1)
            .unsqueeze(1)
        )  # (bs,)

        norm_xy = torch.clone(bboxs)
        max_image_size = torch.cat([img_w, img_h, img_w, img_h], dim=-1)
        norm_xy /= max_image_size

        num_feat = bboxs.size(1)
        expanded_img_w = img_w.expand(-1, num_feat, -1)
        expanded_img_h = img_h.expand(-1, num_feat, -1)
        area = expanded_img_w * expanded_img_h

        pos_feat = torch.cat(
            [norm_xy, expanded_img_w, expanded_img_h, area], dim=-1
        ).to(sample_list["image_feature_0"])
        sample_list["img_pos_feat"] = pos_feat

    def add_custom_params(self, sample_list):
        image_feat = sample_list["image_feat"] = sample_list["image_feature_0"]

        image_info = getattr(sample_list, "image_info_0", {})
        image_dim = getattr(image_info, "max_features", None)
        sample_list["image_dim"] = image_dim

        image_mask = torch.arange(image_feat.size(-2), device=image_feat.device).expand(
            image_feat.size()[:-1]
        )
        if len(image_dim.size()) < len(image_mask.size()):
            image_dim = image_dim.unsqueeze(-1)
            assert len(image_dim.size()) == len(image_mask.size())
        image_mask = image_mask < image_dim
        sample_list["image_mask"] = image_mask.long()

        attention_mask = torch.cat(
            (sample_list["input_mask"], sample_list["image_mask"]), dim=-1
        )
        sample_list["attention_mask"] = attention_mask
        task_index = torch.randint(len(self.tasks), (1,)).item()
        sample_list["task"] = self.tasks[task_index]
        sample_list["position_ids"] = torch.arange(
            0,
            sample_list["input_ids"].size(1),
            dtype=torch.long,
            device=image_feat.device,
        ).unsqueeze(0)
        sample_list["gather_index"] = None

        self.add_pos_feat(sample_list)
        return sample_list

    def forward(self, sample_list):
        sample_list = self.add_custom_params(sample_list)

        task = sample_list["task"]
        if task == "mlm" or task == "itm":
            img_masks = None
        else:
            img_masks = sample_list["image_mask"]

        sequence_output = self.uniter(
            sample_list["input_ids"],
            sample_list["position_ids"],
            sample_list["image_feat"],
            sample_list["img_pos_feat"],
            sample_list["attention_mask"],
            sample_list["gather_index"],
            output_hidden_states=False,
            img_masks=img_masks,
        )

        outputs = self.heads[task](sequence_output, processed_sample_list=sample_list)

        if isinstance(outputs, collections.MutableMapping) and "losses" in outputs:
            return outputs

        logits = outputs
        if isinstance(outputs, collections.MutableMapping) and "scores" in outputs:
            logits = outputs["scores"]
        logits = logits.contiguous().view(-1, logits.size(-1))
        output = self.losses[sample_list.dataset_name](sample_list, {"scores": logits})
        return {"losses": output, "scores": logits}

    def get_attention_mask(self, sample_list, text_embedding, image_embedding):
        image_mask = getattr(sample_list, "image_mask", None)

        if image_mask is not None and sample_list.input_mask is not None:
            attention_mask = torch.cat((sample_list.input_mask, image_mask), dim=-1)
        elif image_mask is not None:
            text_mask = torch.ones(
                text_embedding.size()[:-1],
                dtype=text_embedding.dtype,
                device=text_embedding.device,
            )
            attention_mask = torch.cat((image_mask, text_mask), dim=-1)
        elif sample_list.input_mask is not None:
            image_mask = torch.ones(
                image_embedding.size()[:-1],
                dtype=image_embedding.dtype,
                device=image_embedding.device,
            )
            attention_mask = torch.cat((image_mask, sample_list.input_mask), dim=-1)
        else:
            attention_mask = None

        return attention_mask
=======
    def forward(self, processed_sample_list):
        assert "is_correct" in processed_sample_list, (
            "UNITER pretraining requires mismatched captions for Image-Text-Matching."
            + " Please add 'false_caption': true under dataset_config in your "
            + "yaml configs."
        )

        self._process_sample_list_for_pretraining(processed_sample_list)

        task = processed_sample_list["task"]
        if task == "mlm":
            self._preprocess_mlm(processed_sample_list)
        elif task == "itm":
            self._preprocess_itm(processed_sample_list)
        elif task == "mrc":
            self._preprocess_mrc(processed_sample_list)
        elif task == "mrfr":
            self._preprocess_mrfr(processed_sample_list)
        elif task == "wra":
            self._preprocess_wra(processed_sample_list)
        else:
            raise ValueError(f"Task {task} is not supported for pretraining!")

        sequence_output = self.uniter(
            processed_sample_list["input_ids"],
            processed_sample_list["position_ids"],
            processed_sample_list["image_feat"],
            processed_sample_list["img_pos_feat"],
            processed_sample_list["attention_mask"],
            None,
            img_masks=processed_sample_list["image_mask"],
            output_hidden_states=False,
        )
        dataset_name = processed_sample_list["dataset_name"]
        outputs = self.heads[task](
            sequence_output, processed_sample_list=processed_sample_list
        )

        return _process_head_outputs(
            dataset_name, self.losses, processed_sample_list, outputs
        )

    def _process_sample_list_for_pretraining(self, processed_sample_list):
        task = processed_sample_list["task"]
        if task == "mrc" or task == "mrfr":
            self._add_image_feat_masked(processed_sample_list)
            # mrc assumes cls prob is a key in sample list,
            # having cls prob as a key in sample list makes it easier
            # mask negative pairs due to mismatched captions
            processed_sample_list["cls_prob"] = torch.tensor(
                processed_sample_list["image_info_0"]["cls_prob"]
            )

        if not task == "itm" and not task == "wra":
            self._remove_mismatched_captions(processed_sample_list)

    def _add_image_feat_masked(self, processed_sample_list):
        mask_prob = self.config.get("mask_probability", 0)
        img_feat_masked = torch.clone(processed_sample_list["image_feat"])
        num_feat = img_feat_masked.size(1)

        img_masks = [
            self._get_img_mask(mask_prob, num_feat)
            for _ in range(img_feat_masked.size(0))
        ]
        img_masks = torch.tensor(img_masks).to(img_feat_masked.device)
        img_masks_ext = img_masks.unsqueeze(-1).expand_as(img_feat_masked)
        processed_sample_list["image_feat_masked"] = img_feat_masked.data.masked_fill(
            img_masks_ext, 0
        )
        processed_sample_list["image_mask"] = img_masks

    def _get_img_mask(self, mask_prob, num_bb):
        img_mask = [random.random() < mask_prob for _ in range(num_bb)]
        if not any(img_mask):
            # at least mask 1
            img_mask[random.choice(range(num_bb))] = True
        return img_mask

    def _preprocess_mlm(self, processed_sample_list):
        assert "lm_label_ids" in processed_sample_list
        assert "input_ids_masked" in processed_sample_list

        ignore_index = self.heads["mlm"].config.ignore_index
        mlm_labels = {}
        mlm_labels["text"] = processed_sample_list["lm_label_ids"]
        mlm_labels["image"] = torch.full(
            processed_sample_list["image_feat"].shape[:2],
            fill_value=ignore_index,
            dtype=torch.long,
            device=mlm_labels["text"].device,
        )
        mlm_labels["combined_labels"] = torch.cat(
            [mlm_labels["text"], mlm_labels["image"]], dim=-1
        )
        processed_sample_list["mlm_labels"] = mlm_labels
        processed_sample_list["input_ids"] = processed_sample_list["input_ids_masked"]

    def _preprocess_itm(self, processed_sample_list):
        assert "is_correct" in processed_sample_list

        itm_labels = {"is_correct": processed_sample_list["is_correct"]}
        processed_sample_list["itm_labels"] = itm_labels

    def _preprocess_mrc(self, processed_sample_list):
        assert "cls_prob" in processed_sample_list
        assert "image_mask" in processed_sample_list
        assert "image_feat_masked" in processed_sample_list

        mrc_label_key = self.heads["mrc"].config.mrc_label_key
        mrc_mask_key = self.heads["mrc"].config.mrc_mask_key

        image_mask = processed_sample_list["image_mask"]
        cls_prob = processed_sample_list["cls_prob"].to(image_mask.device)
        img_masks_ext = image_mask.unsqueeze(-1).expand_as(cls_prob)  # (n, m, d)
        cls_dim = cls_prob.size(2)
        cls_prob = cls_prob[img_masks_ext].contiguous().view(-1, cls_dim)
        processed_sample_list[mrc_label_key] = cls_prob

        bs = image_mask.size(0)
        sentence_len = processed_sample_list["input_ids"].size(1)
        padding_for_txt = torch.zeros((bs, sentence_len)).to(image_mask)
        concat_mask = torch.cat([padding_for_txt, image_mask], dim=-1)
        processed_sample_list[mrc_mask_key] = concat_mask
        processed_sample_list["image_feat"] = processed_sample_list["image_feat_masked"]

    def _preprocess_mrfr(self, processed_sample_list):
        assert "image_mask" in processed_sample_list
        assert "image_feat_masked" in processed_sample_list

        mrfr_target_key = self.heads["mrfr"].config.mrfr_target_key
        mrfr_mask_key = self.heads["mrfr"].config.mrfr_mask_key

        image_mask = processed_sample_list["image_mask"]
        image_feat = processed_sample_list["image_feat"]
        img_masks_ext = image_mask.unsqueeze(-1).expand_as(image_feat)  # (n, m, d)

        feat_dim = image_feat.size(2)
        feat_targets = image_feat[img_masks_ext].contiguous().view(-1, feat_dim)
        processed_sample_list[mrfr_target_key] = feat_targets

        bs = image_mask.size(0)
        sentence_len = processed_sample_list["input_ids"].size(1)
        padding_for_txt = torch.zeros((bs, sentence_len)).to(image_mask)
        concat_mask = torch.cat([padding_for_txt, image_mask], dim=-1)
        processed_sample_list[mrfr_mask_key] = concat_mask
        processed_sample_list["image_feat"] = processed_sample_list["image_feat_masked"]

    def _preprocess_wra(self, processed_sample_list):
        assert "is_correct" in processed_sample_list

        ot_inputs_key = self.heads["wra"].config.ot_inputs_key
        wra_label_key = self.heads["wra"].config.wra_label_key

        txt_lens = [i.size(0) for i in processed_sample_list["input_ids"]]
        num_bbs = [f.size(0) for f in processed_sample_list["image_feat"]]

        def _compute_pad(lens):
            max_len = max(lens)
            pad = torch.zeros(len(lens), max_len, dtype=torch.uint8)
            for i, l in enumerate(lens):
                pad.data[i, l:].fill_(1)
            return pad

        device = processed_sample_list["input_ids"].device
        txt_pad = _compute_pad(txt_lens).to(device)
        img_pad = _compute_pad(num_bbs).to(device)

        ot_inputs = {"txt_pad": txt_pad, "img_pad": img_pad}

        processed_sample_list[ot_inputs_key] = ot_inputs
        processed_sample_list[wra_label_key] = processed_sample_list["is_correct"]

    def _remove_mismatched_captions(self, processed_sample_list):
        assert "is_correct" in processed_sample_list

        pos_pairs = processed_sample_list["is_correct"].ne(0)
        pos_pairs_mask = torch.where(pos_pairs.any(), pos_pairs, pos_pairs.new([True]))
        tensor_names = [
            "input_ids",
            "input_mask",
            "image_feat",
            "img_pos_feat",
            "attention_mask",
            "image_mask",
            "image_feat_masked",
            "lm_label_ids",
            "cls_prob",
        ]
        for name in tensor_names:
            x = processed_sample_list.get(name)
            if x is None:
                continue
            if x.dim() == 1:
                assert x.size(0) == pos_pairs_mask.size(0), (
                    f"tensor {name} has shape {x.shape} but expected "
                    + f"{pos_pairs_mask.size(0)} at dim 0."
                )
                x = x[pos_pairs_mask]
            else:
                x = x[pos_pairs_mask, ::]
>>>>>>> dcf766cf
<|MERGE_RESOLUTION|>--- conflicted
+++ resolved
@@ -5,19 +5,13 @@
 
 import collections
 import logging
-<<<<<<< HEAD
-=======
 import random
->>>>>>> dcf766cf
 from dataclasses import asdict, dataclass, field
 from typing import Any
 
 import torch
 from mmf.common.registry import registry
-<<<<<<< HEAD
 from mmf.models import BaseModel
-=======
->>>>>>> dcf766cf
 from mmf.modules.losses import MMFLoss
 from mmf.utils.general import retry_n
 from omegaconf import MISSING, OmegaConf
@@ -224,11 +218,6 @@
         return encoded_layers
 
 
-<<<<<<< HEAD
-@registry.register_model("uniter")
-class Uniter(BaseModel):
-    """ Modification for Joint Vision-Language Encoding
-=======
 def _process_head_outputs(dataset_name, losses, sample_list, outputs):
     if isinstance(outputs, collections.MutableMapping) and "losses" in outputs:
         return outputs
@@ -243,7 +232,6 @@
 
 class UniterForClassification(nn.Module):
     """ UNITER wrapper for classification
->>>>>>> dcf766cf
     """
 
     @dataclass
@@ -252,15 +240,6 @@
         tasks: Any = MISSING
 
     def __init__(self, config):
-<<<<<<< HEAD
-        super().__init__(config)
-
-    @classmethod
-    def config_path(cls):
-        return "configs/models/uniter/defaults.yaml"
-
-    def build(self):
-=======
         super().__init__()
         self.config = config
         self.uniter = UniterModelBase(self.config)
@@ -327,7 +306,6 @@
     def __init__(self, config):
         super().__init__()
         self.config = config
->>>>>>> dcf766cf
         self.uniter = UniterModelBase(self.config)
 
         self.heads = nn.ModuleDict()
@@ -341,24 +319,15 @@
             head_config = head_configs[task]
             head_type = head_config.get("type", "mlp")
             head_class = registry.get_transformer_head_class(head_type)
-<<<<<<< HEAD
-            if head_type == "wra":
-                self.heads[task] = head_class(
-                    head_config, self.uniter.img_embeddings.weight
-=======
             if head_type == "mrfr":
                 self.heads[task] = head_class(
                     head_config, self.uniter.img_embeddings.img_linear.weight.T
->>>>>>> dcf766cf
                 )
             else:
                 self.heads[task] = head_class(head_config)
 
-<<<<<<< HEAD
-=======
         self.init_losses()
 
->>>>>>> dcf766cf
     def init_losses(self):
         self.losses = nn.ModuleDict()
         loss_configs = self.config.get("losses", {})
@@ -372,126 +341,6 @@
             loss_config = loss_configs[task]
             self.losses[task] = MMFLoss(loss_config)
 
-<<<<<<< HEAD
-    def add_pos_feat(self, sample_list):
-        assert "image_info_0" in sample_list
-        assert "bbox" in sample_list["image_info_0"]
-
-        bboxs = torch.tensor(sample_list["image_info_0"]["bbox"])  # (bs, num_feats, 4)
-        img_h = (
-            torch.tensor(sample_list["image_info_0"]["image_height"])
-            .unsqueeze(1)
-            .unsqueeze(1)
-        )  # (bs,)
-        img_w = (
-            torch.tensor(sample_list["image_info_0"]["image_width"])
-            .unsqueeze(1)
-            .unsqueeze(1)
-        )  # (bs,)
-
-        norm_xy = torch.clone(bboxs)
-        max_image_size = torch.cat([img_w, img_h, img_w, img_h], dim=-1)
-        norm_xy /= max_image_size
-
-        num_feat = bboxs.size(1)
-        expanded_img_w = img_w.expand(-1, num_feat, -1)
-        expanded_img_h = img_h.expand(-1, num_feat, -1)
-        area = expanded_img_w * expanded_img_h
-
-        pos_feat = torch.cat(
-            [norm_xy, expanded_img_w, expanded_img_h, area], dim=-1
-        ).to(sample_list["image_feature_0"])
-        sample_list["img_pos_feat"] = pos_feat
-
-    def add_custom_params(self, sample_list):
-        image_feat = sample_list["image_feat"] = sample_list["image_feature_0"]
-
-        image_info = getattr(sample_list, "image_info_0", {})
-        image_dim = getattr(image_info, "max_features", None)
-        sample_list["image_dim"] = image_dim
-
-        image_mask = torch.arange(image_feat.size(-2), device=image_feat.device).expand(
-            image_feat.size()[:-1]
-        )
-        if len(image_dim.size()) < len(image_mask.size()):
-            image_dim = image_dim.unsqueeze(-1)
-            assert len(image_dim.size()) == len(image_mask.size())
-        image_mask = image_mask < image_dim
-        sample_list["image_mask"] = image_mask.long()
-
-        attention_mask = torch.cat(
-            (sample_list["input_mask"], sample_list["image_mask"]), dim=-1
-        )
-        sample_list["attention_mask"] = attention_mask
-        task_index = torch.randint(len(self.tasks), (1,)).item()
-        sample_list["task"] = self.tasks[task_index]
-        sample_list["position_ids"] = torch.arange(
-            0,
-            sample_list["input_ids"].size(1),
-            dtype=torch.long,
-            device=image_feat.device,
-        ).unsqueeze(0)
-        sample_list["gather_index"] = None
-
-        self.add_pos_feat(sample_list)
-        return sample_list
-
-    def forward(self, sample_list):
-        sample_list = self.add_custom_params(sample_list)
-
-        task = sample_list["task"]
-        if task == "mlm" or task == "itm":
-            img_masks = None
-        else:
-            img_masks = sample_list["image_mask"]
-
-        sequence_output = self.uniter(
-            sample_list["input_ids"],
-            sample_list["position_ids"],
-            sample_list["image_feat"],
-            sample_list["img_pos_feat"],
-            sample_list["attention_mask"],
-            sample_list["gather_index"],
-            output_hidden_states=False,
-            img_masks=img_masks,
-        )
-
-        outputs = self.heads[task](sequence_output, processed_sample_list=sample_list)
-
-        if isinstance(outputs, collections.MutableMapping) and "losses" in outputs:
-            return outputs
-
-        logits = outputs
-        if isinstance(outputs, collections.MutableMapping) and "scores" in outputs:
-            logits = outputs["scores"]
-        logits = logits.contiguous().view(-1, logits.size(-1))
-        output = self.losses[sample_list.dataset_name](sample_list, {"scores": logits})
-        return {"losses": output, "scores": logits}
-
-    def get_attention_mask(self, sample_list, text_embedding, image_embedding):
-        image_mask = getattr(sample_list, "image_mask", None)
-
-        if image_mask is not None and sample_list.input_mask is not None:
-            attention_mask = torch.cat((sample_list.input_mask, image_mask), dim=-1)
-        elif image_mask is not None:
-            text_mask = torch.ones(
-                text_embedding.size()[:-1],
-                dtype=text_embedding.dtype,
-                device=text_embedding.device,
-            )
-            attention_mask = torch.cat((image_mask, text_mask), dim=-1)
-        elif sample_list.input_mask is not None:
-            image_mask = torch.ones(
-                image_embedding.size()[:-1],
-                dtype=image_embedding.dtype,
-                device=image_embedding.device,
-            )
-            attention_mask = torch.cat((image_mask, sample_list.input_mask), dim=-1)
-        else:
-            attention_mask = None
-
-        return attention_mask
-=======
     def forward(self, processed_sample_list):
         assert "is_correct" in processed_sample_list, (
             "UNITER pretraining requires mismatched captions for Image-Text-Matching."
@@ -693,4 +542,127 @@
                 x = x[pos_pairs_mask]
             else:
                 x = x[pos_pairs_mask, ::]
->>>>>>> dcf766cf
+
+
+@registry.register_model("uniter")
+class Uniter(BaseModel):
+    """ Modification for Joint Vision-Language Encoding
+    """
+
+    @dataclass
+    class Config(UniterModelBase.Config):
+        heads: Any = MISSING
+        tasks: Any = MISSING
+        do_pretraining: bool = False
+
+    def __init__(self, config):
+        super().__init__(config)
+        self.do_pretraining = self.config.do_pretraining
+
+    @classmethod
+    def config_path(cls):
+        return "configs/models/uniter/defaults.yaml"
+
+    def build(self):
+        if self.do_pretraining:
+            self.uniter = UniterForPretraining(self.config)
+        else:
+            self.uniter = UniterForClassification(self.config)
+
+        self.tasks = self.config.tasks
+        if isinstance(self.tasks, str):
+            self.tasks = self.tasks.split(",")
+
+    def init_losses(self):
+        pass
+
+    def add_pos_feat(self, sample_list):
+        assert "image_info_0" in sample_list
+        assert "bbox" in sample_list["image_info_0"]
+
+        bboxs = torch.tensor(sample_list["image_info_0"]["bbox"])  # (bs, num_feats, 4)
+        img_h = (
+            torch.tensor(sample_list["image_info_0"]["image_height"])
+            .unsqueeze(1)
+            .unsqueeze(1)
+        )  # (bs,)
+        img_w = (
+            torch.tensor(sample_list["image_info_0"]["image_width"])
+            .unsqueeze(1)
+            .unsqueeze(1)
+        )  # (bs,)
+
+        norm_xy = torch.clone(bboxs)
+        max_image_size = torch.cat([img_w, img_h, img_w, img_h], dim=-1)
+        norm_xy /= max_image_size
+
+        num_feat = bboxs.size(1)
+        expanded_img_w = img_w.expand(-1, num_feat, -1)
+        expanded_img_h = img_h.expand(-1, num_feat, -1)
+        area = expanded_img_w * expanded_img_h
+
+        pos_feat = torch.cat(
+            [norm_xy, expanded_img_w, expanded_img_h, area], dim=-1
+        ).to(sample_list["image_feature_0"])
+        sample_list["img_pos_feat"] = pos_feat
+
+    def add_custom_params(self, sample_list):
+        image_feat = sample_list["image_feat"] = sample_list["image_feature_0"]
+
+        image_info = getattr(sample_list, "image_info_0", {})
+        image_dim = getattr(image_info, "max_features", None)
+        sample_list["image_dim"] = image_dim
+
+        image_mask = torch.arange(image_feat.size(-2), device=image_feat.device).expand(
+            image_feat.size()[:-1]
+        )
+        if len(image_dim.size()) < len(image_mask.size()):
+            image_dim = image_dim.unsqueeze(-1)
+            assert len(image_dim.size()) == len(image_mask.size())
+        image_mask = image_mask < image_dim
+        sample_list["image_mask"] = image_mask.long()
+
+        attention_mask = torch.cat(
+            (sample_list["input_mask"], sample_list["image_mask"]), dim=-1
+        )
+        sample_list["attention_mask"] = attention_mask
+        task_index = torch.randint(len(self.tasks), (1,)).item()
+        sample_list["task"] = self.tasks[task_index]
+        sample_list["position_ids"] = torch.arange(
+            0,
+            sample_list["input_ids"].size(1),
+            dtype=torch.long,
+            device=image_feat.device,
+        ).unsqueeze(0)
+        sample_list["gather_index"] = None
+
+        self.add_pos_feat(sample_list)
+        return sample_list
+
+    def forward(self, sample_list):
+        sample_list = self.add_custom_params(sample_list)
+        return self.uniter(sample_list)
+
+    def get_attention_mask(self, sample_list, text_embedding, image_embedding):
+        image_mask = getattr(sample_list, "image_mask", None)
+
+        if image_mask is not None and sample_list.input_mask is not None:
+            attention_mask = torch.cat((sample_list.input_mask, image_mask), dim=-1)
+        elif image_mask is not None:
+            text_mask = torch.ones(
+                text_embedding.size()[:-1],
+                dtype=text_embedding.dtype,
+                device=text_embedding.device,
+            )
+            attention_mask = torch.cat((image_mask, text_mask), dim=-1)
+        elif sample_list.input_mask is not None:
+            image_mask = torch.ones(
+                image_embedding.size()[:-1],
+                dtype=image_embedding.dtype,
+                device=image_embedding.device,
+            )
+            attention_mask = torch.cat((image_mask, sample_list.input_mask), dim=-1)
+        else:
+            attention_mask = None
+
+        return attention_mask