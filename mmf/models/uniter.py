--- conflicted
+++ resolved
@@ -6,11 +6,8 @@
 import copy
 import logging
 import random
-<<<<<<< HEAD
+from collections import MutableMapping, namedtuple
 from dataclasses import asdict, dataclass, field
-=======
-from collections import MutableMapping, namedtuple
->>>>>>> ed83332b
 from typing import Any, Dict, List, Optional, Tuple, Union
 
 import numpy as np
@@ -315,8 +312,8 @@
         for task in self.tasks:
             assert task in head_configs, (
                 f"Task {task} is specified in your model configs"
-                + " but there is no head configured for the task."
-                + "Head configs can be added under model_config.heads"
+                + " but there is no head configured for the task. "
+                + "Head configs can be added under model_config.heads "
                 + "in your yaml configs. Either remove this task if UNITER"
                 + " is not meant to run on a dataset named {task}"
                 + " or add a head config."
@@ -639,14 +636,29 @@
         return "configs/models/uniter/defaults.yaml"
 
     def build(self):
-        params = dict(
-            **self.config,
-            head_configs=self.config.heads,
-            loss_configs=self.config.losses,
-        )
+        configs = dict(**self.config)
+        configs["head_configs"] = configs.pop("heads")
+        configs["loss_configs"] = configs.pop("losses")
+        params_keys = [
+            "head_configs",
+            "loss_configs",
+            "tasks",
+            "random_init",
+            "bert_model_name",
+            "img_dim",
+            "hidden_size",
+            "hidden_dropout_prob",
+            "text_embeddings",
+            "encoder",
+        ]
         if self.do_pretraining:
+            # take value from config when the key exists,
+            # otherwise use constructor defaults
+            params_keys += ["mask_probability"]
+            params = {key: configs[key] for key in params_keys if key in configs}
             self.uniter = UNITERForPretraining(**params)
         else:
+            params = {key: configs[key] for key in params_keys if key in configs}
             self.uniter = UNITERForClassification(**params)
 
         self.tasks = self.config.tasks
@@ -658,6 +670,7 @@
         Defer loss management to submodels,
         do nothing when called by build_model.
         """
+        pass
 
     def add_pos_feat(self, sample_list: Dict[str, Tensor]):
         assert "image_info_0" in sample_list
@@ -707,10 +720,9 @@
         image_mask = image_mask < image_dim
         sample_list["image_mask"] = image_mask.long()
 
-        attention_mask = torch.cat(
+        sample_list["attention_mask"] = torch.cat(
             (sample_list["input_mask"], sample_list["image_mask"]), dim=-1
         )
-        sample_list["attention_mask"] = attention_mask
         task_index = torch.randint(len(self.tasks), (1,)).item()
         sample_list["task"] = self.tasks[task_index]
         sample_list["position_ids"] = torch.arange(
