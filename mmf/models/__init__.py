# Copyright (c) Facebook, Inc. and its affiliates.
# isort:skip_file

from .albef.vit import AlbefVitEncoder
from .ban import BAN
from .base_model import BaseModel
from .butd import BUTD
from .cnn_lstm import CNNLSTM
from .fusions import FusionBase, ConcatBERT, ConcatBoW, LateFusion
from .lorra import LoRRA
from .m4c import M4C
from .m4c_captioner import M4CCaptioner
from .mmbt import MMBT, MMBTForClassification, MMBTForPreTraining
from .mmf_transformer import MMFTransformer
from .pythia import Pythia
from .top_down_bottom_up import TopDownBottomUp
from .unimodal import UnimodalBase, UnimodalText, UnimodalModal
from .vilbert import ViLBERT
<<<<<<< HEAD
from .albef.vit import AlbefVitEncoder
from .uniter import UNITER
=======
from .vilt import ViLT
from .visual_bert import VisualBERT

>>>>>>> 1a1a6a72

__all__ = [
    "TopDownBottomUp",
    "Pythia",
    "LoRRA",
    "BAN",
    "BaseModel",
    "BUTD",
    "MMBTForClassification",
    "MMBTForPreTraining",
    "FusionBase",
    "ConcatBoW",
    "ConcatBERT",
    "LateFusion",
    "CNNLSTM",
    "M4C",
    "M4CCaptioner",
    "MMBT",
    "MMFTransformer",
    "VisualBERT",
    "ViLBERT",
    "UnimodalBase",
    "UnimodalModal",
    "UnimodalText",
    "AlbefVitEncoder",
<<<<<<< HEAD
    "UNITER",
=======
    "ViLT",
>>>>>>> 1a1a6a72
]<|MERGE_RESOLUTION|>--- conflicted
+++ resolved
@@ -16,14 +16,9 @@
 from .top_down_bottom_up import TopDownBottomUp
 from .unimodal import UnimodalBase, UnimodalText, UnimodalModal
 from .vilbert import ViLBERT
-<<<<<<< HEAD
-from .albef.vit import AlbefVitEncoder
-from .uniter import UNITER
-=======
 from .vilt import ViLT
 from .visual_bert import VisualBERT
-
->>>>>>> 1a1a6a72
+from .uniter import UNITER
 
 __all__ = [
     "TopDownBottomUp",
@@ -49,9 +44,6 @@
     "UnimodalModal",
     "UnimodalText",
     "AlbefVitEncoder",
-<<<<<<< HEAD
+    "ViLT",
     "UNITER",
-=======
-    "ViLT",
->>>>>>> 1a1a6a72
 ]